--- conflicted
+++ resolved
@@ -526,241 +526,6 @@
                       target='_blank'
                       rel='noreferrer'
                     >
-<<<<<<< HEAD
-                      允许新用户注册
-                    </Form.Checkbox>
-                    <Form.Checkbox
-                      field='TurnstileCheckEnabled'
-                      noLabel
-                      onChange={(e) =>
-                        handleCheckboxChange('TurnstileCheckEnabled', e)
-                      }
-                    >
-                      启用 Turnstile 用户校验
-                    </Form.Checkbox>
-                  </Col>
-                  <Col xs={24} sm={24} md={12} lg={12} xl={12}>
-                    <Form.Checkbox
-                      field='GitHubOAuthEnabled'
-                      noLabel
-                      onChange={(e) =>
-                        handleCheckboxChange('GitHubOAuthEnabled', e)
-                      }
-                    >
-                      允许通过 GitHub 账户登录 & 注册
-                    </Form.Checkbox>
-                    <Form.Checkbox
-                      field='LinuxDOOAuthEnabled'
-                      noLabel
-                      onChange={(e) =>
-                        handleCheckboxChange('LinuxDOOAuthEnabled', e)
-                      }
-                    >
-                      允许通过 Linux DO 账户登录 & 注册
-                    </Form.Checkbox>
-                    <Form.Checkbox
-                      field='WeChatAuthEnabled'
-                      noLabel
-                      onChange={(e) =>
-                        handleCheckboxChange('WeChatAuthEnabled', e)
-                      }
-                    >
-                      允许通过微信登录 & 注册
-                    </Form.Checkbox>
-                    <Form.Checkbox
-                      field='TelegramOAuthEnabled'
-                      noLabel
-                      onChange={(e) =>
-                        handleCheckboxChange('TelegramOAuthEnabled', e)
-                      }
-                    >
-                      允许通过 Telegram 进行登录
-                    </Form.Checkbox>
-                    <Form.Checkbox
-                      field="['oidc.enabled']"
-                      noLabel
-                      onChange={(e) => handleCheckboxChange('oidc.enabled', e)}
-                    >
-                      允许通过 OIDC 进行登录
-                    </Form.Checkbox>
-                  </Col>
-                </Row>
-              </Form.Section>
-
-              <Form.Section text='配置邮箱域名白名单'>
-                <Text>用以防止恶意用户利用临时邮箱批量注册</Text>
-                <Row gutter={{ xs: 8, sm: 16, md: 24, lg: 24, xl: 24, xxl: 24 }}>
-                  <Col xs={24} sm={24} md={12} lg={12} xl={12}>
-                    <Form.Checkbox
-                      field='EmailDomainRestrictionEnabled'
-                      noLabel
-                      onChange={(e) =>
-                        handleCheckboxChange('EmailDomainRestrictionEnabled', e)
-                      }
-                    >
-                      启用邮箱域名白名单
-                    </Form.Checkbox>
-                  </Col>
-                  <Col xs={24} sm={24} md={12} lg={12} xl={12}>
-                    <Form.Checkbox
-                      field='EmailAliasRestrictionEnabled'
-                      noLabel
-                      onChange={(e) =>
-                        handleCheckboxChange('EmailAliasRestrictionEnabled', e)
-                      }
-                    >
-                      启用邮箱别名限制
-                    </Form.Checkbox>
-                  </Col>
-                </Row>
-                <TagInput
-                  value={emailDomainWhitelist}
-                  onChange={setEmailDomainWhitelist}
-                  placeholder='输入域名后回车'
-                  style={{ width: '100%', marginTop: 16 }}
-                />
-                <Button
-                  onClick={submitEmailDomainWhitelist}
-                  style={{ marginTop: 10 }}
-                >
-                  保存邮箱域名白名单设置
-                </Button>
-              </Form.Section>
-
-              <Form.Section text='配置 SMTP'>
-                <Text>用以支持系统的邮件发送</Text>
-                <Row gutter={{ xs: 8, sm: 16, md: 24, lg: 24, xl: 24, xxl: 24 }}>
-                  <Col xs={24} sm={24} md={8} lg={8} xl={8}>
-                    <Form.Input field='SMTPServer' label='SMTP 服务器地址' />
-                  </Col>
-                  <Col xs={24} sm={24} md={8} lg={8} xl={8}>
-                    <Form.Input field='SMTPPort' label='SMTP 端口' />
-                  </Col>
-                  <Col xs={24} sm={24} md={8} lg={8} xl={8}>
-                    <Form.Input field='SMTPAccount' label='SMTP 账户' />
-                  </Col>
-                </Row>
-                <Row
-                  gutter={{ xs: 8, sm: 16, md: 24, lg: 24, xl: 24, xxl: 24 }}
-                  style={{ marginTop: 16 }}
-                >
-                  <Col xs={24} sm={24} md={8} lg={8} xl={8}>
-                    <Form.Input field='SMTPFrom' label='SMTP 发送者邮箱' />
-                  </Col>
-                  <Col xs={24} sm={24} md={8} lg={8} xl={8}>
-                    <Form.Input
-                      field='SMTPToken'
-                      label='SMTP 访问凭证'
-                      type='password'
-                      placeholder='敏感信息不会发送到前端显示'
-                    />
-                  </Col>
-                  <Col xs={24} sm={24} md={8} lg={8} xl={8}>
-                    <Form.Checkbox
-                      field='SMTPSSLEnabled'
-                      noLabel
-                      onChange={(e) => handleCheckboxChange('SMTPSSLEnabled', e)}
-                    >
-                      启用SMTP SSL
-                    </Form.Checkbox>
-                  </Col>
-                </Row>
-                <Button onClick={submitSMTP}>保存 SMTP 设置</Button>
-              </Form.Section>
-
-              <Form.Section text='配置 OIDC'>
-                <Text>用以支持通过 OIDC 登录，例如 Okta、Auth0 等兼容 OIDC 协议的 IdP</Text>
-                <Banner
-                  type='info'
-                  description={`主页链接填 ${inputs.ServerAddress ? inputs.ServerAddress : '网站地址'}，重定向 URL 填 ${inputs.ServerAddress ? inputs.ServerAddress : '网站地址'}/oauth/oidc`}
-                  style={{ marginBottom: 20, marginTop: 16 }}
-                />
-                <Text>若你的 OIDC Provider 支持 Discovery Endpoint，你可以仅填写 OIDC Well-Known URL，系统会自动获取 OIDC 配置</Text>
-                <Row gutter={{ xs: 8, sm: 16, md: 24, lg: 24, xl: 24, xxl: 24 }}>
-                  <Col xs={24} sm={24} md={12} lg={12} xl={12}>
-                    <Form.Input
-                      field="['oidc.well_known']"
-                      label='Well-Known URL'
-                      placeholder='请输入 OIDC 的 Well-Known URL'
-                    />
-                  </Col>
-                  <Col xs={24} sm={24} md={12} lg={12} xl={12}>
-                    <Form.Input
-                      field="['oidc.client_id']"
-                      label='Client ID'
-                      placeholder='输入 OIDC 的 Client ID'
-                    />
-                  </Col>
-                </Row>
-                <Row gutter={{ xs: 8, sm: 16, md: 24, lg: 24, xl: 24, xxl: 24 }}>
-                  <Col xs={24} sm={24} md={12} lg={12} xl={12}>
-                    <Form.Input
-                      field="['oidc.client_secret']"
-                      label='Client Secret'
-                      type='password'
-                      placeholder='敏感信息不会发送到前端显示'
-                    />
-                  </Col>
-                  <Col xs={24} sm={24} md={12} lg={12} xl={12}>
-                    <Form.Input
-                      field="['oidc.authorization_endpoint']"
-                      label='Authorization Endpoint'
-                      placeholder='输入 OIDC 的 Authorization Endpoint'
-                    />
-                  </Col>
-                </Row>
-                <Row gutter={{ xs: 8, sm: 16, md: 24, lg: 24, xl: 24, xxl: 24 }}>
-                  <Col xs={24} sm={24} md={12} lg={12} xl={12}>
-                    <Form.Input
-                      field="['oidc.token_endpoint']"
-                      label='Token Endpoint'
-                      placeholder='输入 OIDC 的 Token Endpoint'
-                    />
-                  </Col>
-                  <Col xs={24} sm={24} md={12} lg={12} xl={12}>
-                    <Form.Input
-                      field="['oidc.user_info_endpoint']"
-                      label='User Info Endpoint'
-                      placeholder='输入 OIDC 的 Userinfo Endpoint'
-                    />
-                  </Col>
-                </Row>
-                <Button onClick={submitOIDCSettings}>保存 OIDC 设置</Button>
-              </Form.Section>
-
-              <Form.Section text='配置 GitHub OAuth App'>
-                <Text>用以支持通过 GitHub 进行登录注册</Text>
-                <Banner
-                  type='info'
-                  description={`Homepage URL 填 ${inputs.ServerAddress ? inputs.ServerAddress : '网站地址'}，Authorization callback URL 填 ${inputs.ServerAddress ? inputs.ServerAddress : '网站地址'}/oauth/github`}
-                  style={{ marginBottom: 20, marginTop: 16 }}
-                />
-                <Row gutter={{ xs: 8, sm: 16, md: 24, lg: 24, xl: 24, xxl: 24 }}>
-                  <Col xs={24} sm={24} md={12} lg={12} xl={12}>
-                    <Form.Input field='GitHubClientId' label='GitHub Client ID' />
-                  </Col>
-                  <Col xs={24} sm={24} md={12} lg={12} xl={12}>
-                    <Form.Input
-                      field='GitHubClientSecret'
-                      label='GitHub Client Secret'
-                      type='password'
-                      placeholder='敏感信息不会发送到前端显示'
-                    />
-                  </Col>
-                </Row>
-                <Button onClick={submitGitHubOAuth}>
-                  保存 GitHub OAuth 设置
-                </Button>
-              </Form.Section>
-              <Form.Section text='配置 Linux DO OAuth'>
-                <Text>
-                  用以支持通过 Linux DO 进行登录注册
-                  <a
-                    href='https://connect.linux.do/'
-                    target='_blank'
-                    rel='noreferrer'
-                    style={{ display: 'inline-block', marginLeft: 4, marginRight: 4 }}
-=======
                       new-api-worker
                     </a>
                     ）
@@ -946,7 +711,7 @@
                         允许通过 Telegram 进行登录
                       </Form.Checkbox>
                       <Form.Checkbox
-                        field='oidc.enabled'
+                        field="['oidc.enabled']"
                         noLabel
                         onChange={(e) =>
                           handleCheckboxChange('oidc.enabled', e)
@@ -1074,14 +839,14 @@
                   >
                     <Col xs={24} sm={24} md={12} lg={12} xl={12}>
                       <Form.Input
-                        field='oidc.well_known'
+                        field="['oidc.well_known']"
                         label='Well-Known URL'
                         placeholder='请输入 OIDC 的 Well-Known URL'
                       />
                     </Col>
                     <Col xs={24} sm={24} md={12} lg={12} xl={12}>
                       <Form.Input
-                        field='oidc.client_id'
+                        field="['oidc.client_id']"
                         label='Client ID'
                         placeholder='输入 OIDC 的 Client ID'
                       />
@@ -1092,7 +857,7 @@
                   >
                     <Col xs={24} sm={24} md={12} lg={12} xl={12}>
                       <Form.Input
-                        field='oidc.client_secret'
+                        field="['oidc.client_secret']"
                         label='Client Secret'
                         type='password'
                         placeholder='敏感信息不会发送到前端显示'
@@ -1100,7 +865,7 @@
                     </Col>
                     <Col xs={24} sm={24} md={12} lg={12} xl={12}>
                       <Form.Input
-                        field='oidc.authorization_endpoint'
+                        field="['oidc.authorization_endpoint']"
                         label='Authorization Endpoint'
                         placeholder='输入 OIDC 的 Authorization Endpoint'
                       />
@@ -1111,14 +876,14 @@
                   >
                     <Col xs={24} sm={24} md={12} lg={12} xl={12}>
                       <Form.Input
-                        field='oidc.token_endpoint'
+                        field="['oidc.token_endpoint']"
                         label='Token Endpoint'
                         placeholder='输入 OIDC 的 Token Endpoint'
                       />
                     </Col>
                     <Col xs={24} sm={24} md={12} lg={12} xl={12}>
                       <Form.Input
-                        field='oidc.user_info_endpoint'
+                        field="['oidc.user_info_endpoint']"
                         label='User Info Endpoint'
                         placeholder='输入 OIDC 的 Userinfo Endpoint'
                       />
@@ -1184,7 +949,6 @@
                   />
                   <Row
                     gutter={{ xs: 8, sm: 16, md: 24, lg: 24, xl: 24, xxl: 24 }}
->>>>>>> 09adc6f2
                   >
                     <Col xs={24} sm={24} md={12} lg={12} xl={12}>
                       <Form.Input
